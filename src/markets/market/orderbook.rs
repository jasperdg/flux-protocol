--- conflicted
+++ resolved
@@ -44,23 +44,13 @@
     // Places order in orderbook
 	pub fn place_order(&mut self, from: String, outcome: u64, spend: u128, amt_of_shares: u128, price_per_share: u128, filled: u128, shares_filled: u128) {
 		let order_id = self.new_order_id();
-<<<<<<< HEAD
-		let new_order = Order::new(from.to_string(), outcome, order_id, spend, amt_of_shares, price_per_share, filled, amt_of_shares_filled);
+		let new_order = Order::new(from.to_string(), outcome, order_id, spend, amt_of_shares, price_per_share, filled, shares_filled);
 		*self.spend_by_user.entry(from.to_string()).or_insert(0) += spend;
 
         // If all of spend is filled, state order is fully filled
-		if filled >= spend {
+        let left_to_spend = spend - filled;
+		if left_to_spend < 100 {
 			self.filled_orders.entry(price_per_share).or_insert(BTreeMap::new()).insert(order_id, new_order);
-=======
-		let mut new_order = Order::new(from.to_string(), outcome, order_id, spend, amt_of_shares, price_per_share, filled, shares_filled);
-		*self.spend_by_user.entry(from.to_string()).or_insert(0) += spend;
-
-    // If all of spend is filled, state order is fully filled
-    let left_to_spend = spend - filled;
-		if left_to_spend < 100 {
-			let entry = *self.filled_orders.entry(price_per_share).or_insert(BTreeMap::new());
-			entry.insert(order_id, new_order);
->>>>>>> d2bd21ab
 			return;
 		}
 

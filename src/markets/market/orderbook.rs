--- conflicted
+++ resolved
@@ -1,9 +1,5 @@
 use std::collections::{BTreeMap};
-<<<<<<< HEAD
 use std::cmp;
-use std::panic;
-=======
->>>>>>> 8758cdc2
 use borsh::{BorshDeserialize, BorshSerialize};
 use near_bindgen::{near_bindgen};
 use serde::{Deserialize, Serialize};
@@ -45,26 +41,17 @@
 		return id;
 	}
 
-<<<<<<< HEAD
     // Places order in orderbook
-	pub fn place_order(&mut self, from: String, outcome: u64, spend: u128, amt_of_shares: u128, price_per_share: u128, filled: u128, amt_of_shares_filled: u128) {
-=======
 	pub fn place_order(&mut self, from: String, outcome: u64, spend: u128, amt_of_shares: u128, price_per_share: u128, filled: u128, shares_filled: u128) {
->>>>>>> 8758cdc2
 		let order_id = self.new_order_id();
 		let mut new_order = Order::new(from.to_string(), outcome, order_id, spend, amt_of_shares, price_per_share, filled, shares_filled);
 		*self.spend_by_user.entry(from.to_string()).or_insert(0) += spend;
 
-<<<<<<< HEAD
-        // If all of spend is filled, state order is fully filled
-		if filled >= spend {
+    // If all of spend is filled, state order is fully filled
+    let left_to_spend = spend - filled;
+		if left_to_spend < 100 {
 			let entry = *self.filled_orders.entry(price_per_share).or_insert(BTreeMap::new());
 			entry.insert(order_id, new_order);
-=======
-		let left_to_spend = spend - filled;
-		if left_to_spend < 100 {
-			self.filled_orders.insert(order_id, new_order);
->>>>>>> 8758cdc2
 			return;
 		}
 
@@ -94,7 +81,6 @@
 		}
 	}
 
-<<<<<<< HEAD
     // Remove order from orderbook -- added price_per_share - if invalid order id passed behaviour undefined
 	pub fn remove_order(&mut self, order_id: u128, price_per_share: u128) -> u128 {
 		// Get orders at price
@@ -122,90 +108,17 @@
                 self.orders_by_user.remove(&order.creator);
             }
         }
-=======
-	fn remove_market_order(&mut self) {
-		let market_order = self.open_orders.get(&self.market_order.unwrap()).unwrap();
-		if market_order.better_order_id.is_none() {
-			if market_order.worse_order_id.is_none() {
-				if market_order.parent.is_none() {
-					self.market_order = None;
-				} else {
-					self.market_order = market_order.parent;
-				}
-			} else {
-				self.market_order = market_order.worse_order_id;
-			}
-		} else {
-			self.market_order = market_order.better_order_id;
-		}
-	}
-
-	pub fn remove_order(&mut self, order_id: u128) -> u128 {
-		let order = self.open_orders.get_mut(&order_id).unwrap();
-		let outstanding_spend = order.spend - order.filled;
-		*self.spend_by_user.get_mut(&order.creator).unwrap() -= outstanding_spend;
-		let parent = order.parent;
-		let better_order_id = order.better_order_id;
-		let worse_order_id = order.worse_order_id;
-		if order.shares_filled > 0 {
-			self.filled_orders.insert(order.id, order.clone());
-		}
-		
-		if Some(order_id) == self.market_order {
-			self.remove_market_order();
-		}
-		// If removed order is root
-		if parent.is_none() {
-			
-			self.root = better_order_id;
-			
-			if !better_order_id.is_none() {
-				let better_order = self.open_orders.get_mut(&better_order_id.unwrap()).unwrap();
-				better_order.parent = None;
-				if !worse_order_id.is_none() {
-					self.update_and_replace_order(worse_order_id);
-				}
-			} else if !worse_order_id.is_none() {
-				self.root = worse_order_id;
-				let worse_order = self.open_orders.get_mut(&worse_order_id.unwrap()).unwrap();
-				worse_order.parent = None;
-			}
-		} 
-		else {
-			let parent = self.open_orders.get_mut(&parent.unwrap()).unwrap();
-			if parent.better_order_id == Some(order_id) {
-				parent.better_order_id = better_order_id;
-				self.update_and_replace_order(worse_order_id);
-			} else if parent.worse_order_id == Some(order_id) {
-				parent.worse_order_id = worse_order_id;
-				self.update_and_replace_order(better_order_id);
-			}
-		}
-		
-		
-		self.open_orders.remove(&order_id);
->>>>>>> 8758cdc2
 		return outstanding_spend;
 	}
 
 	// TODO: Should catch these rounding errors earlier, right now some "dust" will be lost.
 	pub fn fill_market_order(&mut self, mut amt_of_shares_to_fill: u128) {
-<<<<<<< HEAD
 		let Some((current_order_key, current_order_map)) = self.open_orders.first_key_value();
 		// Iteratively fill market orders until done
 		for (order_id, order) in current_order_map.iter_mut() {
 		    if amt_of_shares_to_fill > 0 {
 		        let shares_remaining_in_order = order.amt_of_shares - order.amt_of_shares_filled;
                 let filling = cmp::min(shares_remaining_in_order, amt_of_shares_to_fill);
-=======
-		let current_order = self.open_orders.get_mut(&self.market_order.unwrap()).unwrap();
-		current_order.shares_filled += amt_of_shares_to_fill;
-		current_order.filled += amt_of_shares_to_fill * current_order.price_per_share;
-		if current_order.spend - current_order.filled < 100 { // some rounding erros here might cause some stack overflow bugs that's why this is build in.
-			self.remove_order(self.market_order.unwrap()); 
-		}
-	}
->>>>>>> 8758cdc2
 
                 order.amt_of_shares_filled += filling;
                 order.filled += filling * order.price_per_share;
@@ -222,7 +135,6 @@
 
 	pub fn calc_claimable_amt(&self, from: String) -> u128 {
 		let mut claimable = 0;
-<<<<<<< HEAD
 		let orders_by_user_vec = self.orders_by_user.get_mut(&from).unwrap();
 
         // v = [outcome, price_per_share, order_id]
@@ -274,44 +186,6 @@
         }
         return;
     }
-=======
-		for (_, order) in self.open_orders.iter() {
-			if order.creator == from {
-				claimable += order.shares_filled * 100;
-			}
-		}
-		for (_, order) in self.filled_orders.iter() {
-			if order.creator == from {
-				claimable += order.shares_filled * 100;
-			}
-		}
-		return claimable;
-	}
-
-	pub fn delete_orders_for(&mut self, from: String) {
-		let mut open_orders_to_delete = vec![];
-		let mut filled_orders_to_delete = vec![];
-		self.spend_by_user.insert(from.to_string(), 0);
-		for (_, order) in &mut self.open_orders {
-			if order.creator == from {
-				open_orders_to_delete.push(order.id);
-			}
-		}
-
-		for (_, order) in &mut self.filled_orders {
-			if order.creator == from {
-				filled_orders_to_delete.push(order.id);
-			}
-		}
-
-		for order_id in filled_orders_to_delete {
-			self.filled_orders.remove(&order_id);
-		}
-		for order_id in open_orders_to_delete {
-			self.open_orders.remove(&order_id);
-		}
-	}
->>>>>>> 8758cdc2
 
 	pub fn get_market_order_price(&self) -> u128 {
 		let market_order = self.open_orders.get(&self.market_order.unwrap()).unwrap();

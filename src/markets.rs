--- conflicted
+++ resolved
@@ -123,13 +123,8 @@
 
 		let amount_of_shares = spend / price;
 		let rounded_spend = amount_of_shares * price;
-<<<<<<< HEAD
 		let market = self.markets.get_mut(&market_id).unwrap();
-		market.create_order(account_id.to_string(), outcome, amount_of_shares, rounded_spend, price);
-=======
-		let market = self.active_markets.get_mut(&market_id).unwrap();
 		market.create_order(account_id.to_string(), outcome, amount_of_shares, rounded_spend, price, affiliate_account_id);
->>>>>>> 0e226252
 
 		self.subtract_balance(rounded_spend);
 	}
@@ -275,44 +270,21 @@
 		market_id: u64, 
 		account_id: String
 	) -> u128 {
-<<<<<<< HEAD
-		return self.markets.get(&market_id).unwrap().get_claimable_for(account_id);
-	}
-
-	pub fn claim_creator_fee(
-		&mut self,
-		market_id: u64
-	) {
-		let market = self.markets.get_mut(&market_id).expect("market doesn't exist");
-		let creator = market.creator.to_string();
-		assert_eq!(market.fee_claimed, false, "creator already claimed fees");
-		assert_eq!(env::predecessor_account_id(), creator.to_string(), "only creator himself can claim the fees");
-		// TODO: liquidity, as it is now is not the right metric, filled volume would be
-		let fee_payout = market.liquidity * market.fee_percentage / 100;
-		market.fee_claimed = true;
-		self.add_balance(fee_payout, creator.to_string());
-	}
-=======
-		let market = self.active_markets.get(&market_id).unwrap();
+		let market = self.markets.get(&market_id).unwrap();
 		let (winnings, left_in_open_orders, governance_earnings, _) = market.get_claimable_for(account_id.to_string());
 		let market_creator_fee = winnings * market.creator_fee_percentage / 100;
 		let resolution_fee = winnings * market.resolution_fee_percentage / 100;
 		return winnings - market_creator_fee - resolution_fee + governance_earnings + left_in_open_orders;
 	}
 
->>>>>>> 0e226252
 
 	pub fn claim_earnings(
 		&mut self, 
 		market_id: u64, 
 		account_id: String
 	) {
-<<<<<<< HEAD
 		let market = self.markets.get_mut(&market_id).unwrap();
-=======
-		let market = self.active_markets.get_mut(&market_id).unwrap();
 		let market_creator = market.creator.to_string();
->>>>>>> 0e226252
 		assert!(env::block_timestamp() / 1000000 >= market.end_time, "market hasn't ended yet");
 		assert_eq!(market.resoluted, true);
 		assert_eq!(market.finalized, true);
@@ -563,18 +535,11 @@
 
 	// mod init_tests;
 	// mod market_order_tests;
-<<<<<<< HEAD
-	mod binary_order_matching_tests;
-=======
 	// mod binary_order_matching_tests;
->>>>>>> 0e226252
 	// mod categorical_market_tests;
 	// mod market_depth_tests;
 	// mod claim_earnings_tests;
 	// mod market_dispute_tests;
 	// mod market_resolution_tests;
-<<<<<<< HEAD
-=======
 	mod fee_payout_tests;
->>>>>>> 0e226252
 }